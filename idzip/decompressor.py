
import os
from math import inf
import struct
import zlib
import itertools
from io import BytesIO, open

from idzip import compressor, caching
from idzip._stream import IOStreamWrapperMixin

GZIP_CRC32_LEN = 4

SELECTED_CACHE = caching.OneItemCache

class IdzipReader(IOStreamWrapperMixin):
    def __init__(self, filename=None, fileobj=None):
        if filename is None:
            if fileobj:
                self._fileobj = fileobj
                self._should_close = False
                try:
                    self.name = fileobj.name
                except AttributeError:
                    self.name = ''
            else:
                raise ValueError("Must provide a filename or a fileobj argument")
        else:
            self.name = filename
            self._should_close = True
            self._fileobj = open(filename, "rb")
        # The current position in the decompressed data.
        self._pos = 0
        self._members = []
        self._last_zstream_end = None
        self._chunks = []
        self._cache = SELECTED_CACHE()

        self._read_member_header()

    @property
    def stream(self):
        return self._fileobj

    def _read_member_header(self):
        """Extends self._members and self._chunks
        by the read header data.
        """
        header = _read_gzip_header(self._fileobj)
        offset = self._fileobj.tell()
        if "RA" not in header["extra_field"]:
            try:
                if self._fileobj.seekable():
                    self.stream.seek(0)
            except AttributeError:
                pass
            raise IOError("Not an idzip file: %r" % self.name)

        dictzip_field = _parse_dictzip_field(header["extra_field"]["RA"])
        num_member_chunks = len(dictzip_field["zlengths"])

        start_chunk_index = len(self._chunks)
        for zlen in dictzip_field["zlengths"]:
            self._chunks.append((offset, zlen))
            offset += zlen
        self._last_zstream_end = offset

        chlen = dictzip_field["chlen"]
        sure_size = chlen * (num_member_chunks - 1)
        self._add_member(chlen, start_chunk_index, sure_size)

    def _add_member(self, chlen, start_chunk_index, sure_size):
        if len(self._members) > 0:
            prev_member = self._members[-1]
            start_pos = prev_member.start_pos + prev_member.isize
        else:
            start_pos = 0
        self._members.append(_Member(chlen, start_pos, start_chunk_index,
            sure_size))

    def read(self, size=-1):
        """Reads the given number of bytes.
        It returns less bytes if EOF was reached.

        A negative size means unlimited reading.
        """
        chunk_index, prefix_size = self._index_pos(self._pos)
        prefixed_buffer = []
        try:
            if size < 0:
                while True:
                    prefixed_buffer.append(self._readchunk(chunk_index))
                    chunk_index += 1
            else:
                need = prefix_size + size
                while need > 0:
                    chunk_data = self._readchunk(chunk_index)
                    prefixed_buffer.append(chunk_data[:need])
                    need -= len(chunk_data)
                    chunk_index += 1

        except EOFError:
            # PR#16/18 - support identifying EOF
            #         use a read() as a sync from desired position to actual position
            #         read(0) can be used as a synchronization call
            dec_eof_position = self._members[-1].start_pos + self._members[-1].isize
            self._pos = dec_eof_position
            if prefixed_buffer:
                # subtracting the data in the EOF Case so the normal path will add it back
                # before the function return to avoid changing the path
                # adding up lengths rather than concatenating here to avoid creating new buffers
                self._pos -= sum([len(x) for x in prefixed_buffer])
        prefixed_buffer = b"".join(prefixed_buffer)
        result = prefixed_buffer[prefix_size:]
        self._pos += len(result)
        return result

    def readline(self, size=-1):
        chunk_index, prefix_size = self._index_pos(self._pos)
        line = b""
        while True:
            try:
                data = self._readchunk(chunk_index)
            except EOFError:
                break

            chunk_index += 1
            eol_pos = data.find(b"\n", prefix_size)
            if eol_pos != -1:
                line += data[prefix_size:eol_pos+1]
                break

            line += data[prefix_size:]
            prefix_size = 0
            if size >= 0 and len(line) >= size:
                break

        if size >= 0:
            line = line[:size]
        self._pos += len(line)
        return line

    def flush(self):
        """No-op, but needed by IdzipFile.flush(), which is called
        if wrapped in TextIOWrapper."""
        pass

    def close(self):
        if self._should_close:
            self._fileobj.close()
        self._cache = None

    def _index_pos(self, pos):
        """Returns (chunk_index, remainder) index
        for the given position in uncompressed data.
        """
        member = self._select_member(pos)

        pos_in_member = (pos - member.start_pos)
        member_chunk_index = pos_in_member // member.chlen
        chunk_index = member.start_chunk_index + member_chunk_index
        remainder = pos_in_member % member.chlen
        return (chunk_index, remainder)

    def _select_member(self, pos):
        """Returns a member that covers the given pos.

        If the pos is after the EOF, the last member is returned.
        The EOF will be hit when reading from it.
        """
        try:
            for i in itertools.count():
                if i >= len(self._members):
                    return self._members[-1]

                member = self._members[i]
                if pos < member.start_pos + member.sure_size:
                    return member

                if member.isize is None:
                    self._parse_next_member()
                if pos < member.start_pos + member.isize:
                    return member

        except EOFError:
            return self._members[-1]

    def _readchunk(self, chunk_index):
        """Reads the specified chunk or throws EOFError.
        """
        chunk = self._cache.get(chunk_index)
        if chunk is not None:
            return chunk

        chunk = self._uncached_readchunk(chunk_index)
        self._cache.put(chunk_index, chunk)
        return chunk

    def _uncached_readchunk(self, chunk_index):
        while chunk_index >= len(self._chunks):
            self._parse_next_member()

        offset, zlen = self._chunks[chunk_index]
        self._fileobj.seek(offset)
        compressed = _read_exactly(self._fileobj, zlen)
        deobj = zlib.decompressobj(-zlib.MAX_WBITS)
        return deobj.decompress(compressed)

    def _parse_next_member(self):
        self._reach_member_end()
        self._read_member_header()

    def _reach_member_end(self):
        """Seeks the _fileobj at the end of the last known member.
        """
        self._fileobj.seek(self._last_zstream_end)

        # The zlib stream could end with an empty block.
        deobj = zlib.decompressobj(-zlib.MAX_WBITS)
        extra = b""
        while deobj.unused_data == b"" and not extra:
            extra += deobj.decompress(self._fileobj.read(3))

        extra += deobj.flush()
        if extra != b"":
            raise IOError("Found extra compressed data after chunks.")

        self._fileobj.seek(GZIP_CRC32_LEN - len(deobj.unused_data),
                os.SEEK_CUR)
        isize = _read32(self._fileobj)
        self._members[-1].set_input_size(isize)

    def tell(self):
        return self._pos

    def seek(self, offset, whence=os.SEEK_SET):
        if whence == os.SEEK_SET:
            new_pos = offset
        elif whence == os.SEEK_CUR:
            new_pos = self._pos + offset
        elif whence == os.SEEK_END:
<<<<<<< HEAD
            # Parse every member until we find the last one.
            while True:
                try:
                    self._parse_next_member()
                except EOFError:
                    break
            end = self._members[-1].start_pos + self._members[-1].isize
            new_pos = end + offset
=======
            member = self._select_member(inf)
            new_pos = member.start_pos + member.isize + offset
>>>>>>> e667cf87
        else:
            raise ValueError("Unknown whence: %r" % whence)

        if new_pos < 0:
            raise ValueError("Invalid pos: %r" % new_pos)
        self._pos = new_pos
        return new_pos

    def __repr__(self):
        return "<idzip %s file %r at %s>" % (
            "open" if not self.closed else "closed",
            self.name,
            hex(id(self)))


class _Member(object):
    def __init__(self, chlen, start_pos, start_chunk_index, sure_size):
        self.chlen = chlen
        self.start_pos = start_pos
        self.start_chunk_index = start_chunk_index
        self.sure_size = sure_size
        self.isize = None

    def set_input_size(self, isize):
        assert isize >= self.sure_size
        self.isize = isize


def _read_gzip_header(input):
    """Returns a parsed gzip header.
    The position of the input is advanced beyond the header.
    EOFError is thrown if there is not enough of data for the header.
    """
    header = {
            "extra_field": {}
            }

    magic, flags, mtime = struct.unpack("<3sBIxx", _read_exactly(input, 10))
    if magic != compressor.GZIP_DEFLATE_ID:
        raise IOError("Not a gzip-deflate file.")

    if compressor.FRESERVED & flags:
        raise IOError("Unknown reserved flags: %s" % flags)

    if compressor.FEXTRA & flags:
        xlen = _read16(input)
        extra_field = input.read(xlen)
        header["extra_field"] = _split_subfields(extra_field)

    if compressor.FNAME & flags:
        _skip_cstring(input)

    if compressor.FCOMMENT & flags:
        _skip_cstring(input)

    if compressor.FHCRC & flags:
        # Skips header CRC
        input.read(2)

    return header


def _read_exactly(input, size):
    data = input.read(size)
    if len(data) != size:
        raise EOFError("Reached EOF")
    return data


def _read16(input):
    """Reads next two bytes as an unsigned integer.
    """
    return struct.unpack("<H", _read_exactly(input, 2))[0]

def _read32(input):
    """Reads next four bytes as an unsigned integer.
    """
    return struct.unpack("<I", _read_exactly(input, 4))[0]

def _split_subfields(extra_field):
    """Returns a dict with {sub_id: subfield_data} entries.
    The extra field contains a variable number of bytes
    for each subfields:
    +---+---+---+---+===============================+
    |SUB_ID |  LEN  | LEN bytes of subfield data ...|
    +---+---+---+---+===============================+
    """
    input = BytesIO(extra_field)
    sub_fields = {}
    while True:
        sub_id = input.read(2)
        if not sub_id:
            return sub_fields

        data_len = _read16(input)
        sub_id = sub_id.decode("UTF-8")
        sub_fields[sub_id] = input.read(data_len)


def _skip_cstring(input):
    """Reads and discards a zero-terminated string.
    """
    while True:
        c = input.read(1)
        if not c or c == b"\0":
            return


def _parse_dictzip_field(subfield):
    """Returns a dict with:
        chlen ... length of each uncompressed chunk,
        zlengths ... lengths of compressed chunks.

    The dictzip subfield consists of:
    +---+---+---+---+---+---+==============================================+
    | VER=1 | CHLEN | CHCNT | CHCNT 2-byte lengths of compressed chunks ...|
    +---+---+---+---+---+---+==============================================+
    """
    input = BytesIO(subfield)
    ver, chlen, chunk_count = struct.unpack("<HHH", input.read(6))
    if ver != 1:
        raise IOError("Unsupported dictzip version: %s" % ver)

    zlengths = []
    for i in range(chunk_count):
        zlengths.append(_read16(input))

    return dict(chlen=chlen, zlengths=zlengths)


IdzipFile = IdzipReader<|MERGE_RESOLUTION|>--- conflicted
+++ resolved
@@ -239,7 +239,6 @@
         elif whence == os.SEEK_CUR:
             new_pos = self._pos + offset
         elif whence == os.SEEK_END:
-<<<<<<< HEAD
             # Parse every member until we find the last one.
             while True:
                 try:
@@ -248,10 +247,6 @@
                     break
             end = self._members[-1].start_pos + self._members[-1].isize
             new_pos = end + offset
-=======
-            member = self._select_member(inf)
-            new_pos = member.start_pos + member.isize + offset
->>>>>>> e667cf87
         else:
             raise ValueError("Unknown whence: %r" % whence)
 
